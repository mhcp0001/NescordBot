--- conflicted
+++ resolved
@@ -24,16 +24,11 @@
 pytz = "^2023.3"
 aiosqlite = "^0.19.0"
 colorlog = "^6.8.0"
-<<<<<<< HEAD
-pygithub = "^2.1.0"
-gitpython = "^3.1.0"
 pathvalidate = "^3.2.0"
 pydantic = "^2.5.0"
-=======
 PyGithub = "^2.1.1"
 GitPython = "^3.1.40"
 pathvalidate = "^3.2.0"
->>>>>>> 7a0ffaa1
 
 [tool.poetry.group.dev.dependencies]
 black = "^23.12.0"
